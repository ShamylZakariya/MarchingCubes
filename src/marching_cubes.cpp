--- conflicted
+++ resolved
@@ -82,13 +82,8 @@
     auto nThreads = _consumers.size();
     auto sliceSize = static_cast<int>(ceil(static_cast<float>(_volume.size().y) / static_cast<float>(nThreads)));
 
-<<<<<<< HEAD
-    for (auto i = 0; i < nThreads; i++) {
-        iAABB slice = region;
-=======
     for (auto i = 0u; i < nThreads; i++) {
         AABBi slice = region;
->>>>>>> 00e0743c
         slice.min.y = i * sliceSize;
         slice.max.y = slice.min.y + sliceSize;
         _slices[i] = slice;
